(function webpackUniversalModuleDefinition(root, factory) {
	if(typeof exports === 'object' && typeof module === 'object')
		module.exports = factory();
	else if(typeof define === 'function' && define.amd)
		define([], factory);
	else if(typeof exports === 'object')
		exports["Swup"] = factory();
	else
		root["Swup"] = factory();
})(window, function() {
return /******/ (function(modules) { // webpackBootstrap
/******/ 	// The module cache
/******/ 	var installedModules = {};
/******/
/******/ 	// The require function
/******/ 	function __webpack_require__(moduleId) {
/******/
/******/ 		// Check if module is in cache
/******/ 		if(installedModules[moduleId]) {
/******/ 			return installedModules[moduleId].exports;
/******/ 		}
/******/ 		// Create a new module (and put it into the cache)
/******/ 		var module = installedModules[moduleId] = {
/******/ 			i: moduleId,
/******/ 			l: false,
/******/ 			exports: {}
/******/ 		};
/******/
/******/ 		// Execute the module function
/******/ 		modules[moduleId].call(module.exports, module, module.exports, __webpack_require__);
/******/
/******/ 		// Flag the module as loaded
/******/ 		module.l = true;
/******/
/******/ 		// Return the exports of the module
/******/ 		return module.exports;
/******/ 	}
/******/
/******/
/******/ 	// expose the modules object (__webpack_modules__)
/******/ 	__webpack_require__.m = modules;
/******/
/******/ 	// expose the module cache
/******/ 	__webpack_require__.c = installedModules;
/******/
/******/ 	// define getter function for harmony exports
/******/ 	__webpack_require__.d = function(exports, name, getter) {
/******/ 		if(!__webpack_require__.o(exports, name)) {
/******/ 			Object.defineProperty(exports, name, { enumerable: true, get: getter });
/******/ 		}
/******/ 	};
/******/
/******/ 	// define __esModule on exports
/******/ 	__webpack_require__.r = function(exports) {
/******/ 		if(typeof Symbol !== 'undefined' && Symbol.toStringTag) {
/******/ 			Object.defineProperty(exports, Symbol.toStringTag, { value: 'Module' });
/******/ 		}
/******/ 		Object.defineProperty(exports, '__esModule', { value: true });
/******/ 	};
/******/
/******/ 	// create a fake namespace object
/******/ 	// mode & 1: value is a module id, require it
/******/ 	// mode & 2: merge all properties of value into the ns
/******/ 	// mode & 4: return value when already ns object
/******/ 	// mode & 8|1: behave like require
/******/ 	__webpack_require__.t = function(value, mode) {
/******/ 		if(mode & 1) value = __webpack_require__(value);
/******/ 		if(mode & 8) return value;
/******/ 		if((mode & 4) && typeof value === 'object' && value && value.__esModule) return value;
/******/ 		var ns = Object.create(null);
/******/ 		__webpack_require__.r(ns);
/******/ 		Object.defineProperty(ns, 'default', { enumerable: true, value: value });
/******/ 		if(mode & 2 && typeof value != 'string') for(var key in value) __webpack_require__.d(ns, key, function(key) { return value[key]; }.bind(null, key));
/******/ 		return ns;
/******/ 	};
/******/
/******/ 	// getDefaultExport function for compatibility with non-harmony modules
/******/ 	__webpack_require__.n = function(module) {
/******/ 		var getter = module && module.__esModule ?
/******/ 			function getDefault() { return module['default']; } :
/******/ 			function getModuleExports() { return module; };
/******/ 		__webpack_require__.d(getter, 'a', getter);
/******/ 		return getter;
/******/ 	};
/******/
/******/ 	// Object.prototype.hasOwnProperty.call
/******/ 	__webpack_require__.o = function(object, property) { return Object.prototype.hasOwnProperty.call(object, property); };
/******/
/******/ 	// __webpack_public_path__
/******/ 	__webpack_require__.p = "";
/******/
/******/
/******/ 	// Load entry module and return exports
/******/ 	return __webpack_require__(__webpack_require__.s = 3);
/******/ })
/************************************************************************/
/******/ ([
/* 0 */
/***/ (function(module, exports, __webpack_require__) {

"use strict";


Object.defineProperty(exports, "__esModule", {
  value: true
});
<<<<<<< HEAD
exports.Link = exports.markSwupElements = exports.normalizeUrl = exports.getCurrentUrl = exports.transitionEnd = exports.fetch = exports.getDataFromHtml = exports.createHistoryRecord = exports.classify = undefined;
=======
exports.Link = exports.markSwupElements = exports.getCurrentUrl = exports.transitionProperty = exports.transitionEnd = exports.fetch = exports.getDataFromHtml = exports.createHistoryRecord = exports.classify = undefined;
>>>>>>> 765efe82

var _classify = __webpack_require__(7);

var _classify2 = _interopRequireDefault(_classify);

var _createHistoryRecord = __webpack_require__(8);

var _createHistoryRecord2 = _interopRequireDefault(_createHistoryRecord);

var _getDataFromHtml = __webpack_require__(9);

var _getDataFromHtml2 = _interopRequireDefault(_getDataFromHtml);

var _fetch = __webpack_require__(10);

var _fetch2 = _interopRequireDefault(_fetch);

var _transitionEnd = __webpack_require__(11);

var _transitionEnd2 = _interopRequireDefault(_transitionEnd);

var _transitionProperty = __webpack_require__(12);

var _transitionProperty2 = _interopRequireDefault(_transitionProperty);

var _getCurrentUrl = __webpack_require__(13);

var _getCurrentUrl2 = _interopRequireDefault(_getCurrentUrl);

<<<<<<< HEAD
var _normalizeUrl = __webpack_require__(13);

var _normalizeUrl2 = _interopRequireDefault(_normalizeUrl);

=======
>>>>>>> 765efe82
var _markSwupElements = __webpack_require__(14);

var _markSwupElements2 = _interopRequireDefault(_markSwupElements);

<<<<<<< HEAD
var _Link = __webpack_require__(2);
=======
var _Link = __webpack_require__(15);
>>>>>>> 765efe82

var _Link2 = _interopRequireDefault(_Link);

function _interopRequireDefault(obj) { return obj && obj.__esModule ? obj : { default: obj }; }

var classify = exports.classify = _classify2.default;
var createHistoryRecord = exports.createHistoryRecord = _createHistoryRecord2.default;
var getDataFromHtml = exports.getDataFromHtml = _getDataFromHtml2.default;
var fetch = exports.fetch = _fetch2.default;
var transitionEnd = exports.transitionEnd = _transitionEnd2.default;
var transitionProperty = exports.transitionProperty = _transitionProperty2.default;
var getCurrentUrl = exports.getCurrentUrl = _getCurrentUrl2.default;
var normalizeUrl = exports.normalizeUrl = _normalizeUrl2.default;
var markSwupElements = exports.markSwupElements = _markSwupElements2.default;
var Link = exports.Link = _Link2.default;

/***/ }),
/* 1 */
/***/ (function(module, exports, __webpack_require__) {

"use strict";


Object.defineProperty(exports, "__esModule", {
	value: true
});
var query = exports.query = function query(selector) {
	var context = arguments.length > 1 && arguments[1] !== undefined ? arguments[1] : document;

	if (typeof selector !== 'string') {
		return selector;
	}

	return context.querySelector(selector);
};

var queryAll = exports.queryAll = function queryAll(selector) {
	var context = arguments.length > 1 && arguments[1] !== undefined ? arguments[1] : document;

	if (typeof selector !== 'string') {
		return selector;
	}

	return Array.prototype.slice.call(context.querySelectorAll(selector));
};

var escapeCssIdentifier = exports.escapeCssIdentifier = function escapeCssIdentifier(ident) {
	if (window.CSS && window.CSS.escape) {
		return CSS.escape(ident);
	} else {
		return ident;
	}
};

/***/ }),
/* 2 */
/***/ (function(module, exports, __webpack_require__) {

"use strict";


Object.defineProperty(exports, "__esModule", {
	value: true
});

var _createClass = function () { function defineProperties(target, props) { for (var i = 0; i < props.length; i++) { var descriptor = props[i]; descriptor.enumerable = descriptor.enumerable || false; descriptor.configurable = true; if ("value" in descriptor) descriptor.writable = true; Object.defineProperty(target, descriptor.key, descriptor); } } return function (Constructor, protoProps, staticProps) { if (protoProps) defineProperties(Constructor.prototype, protoProps); if (staticProps) defineProperties(Constructor, staticProps); return Constructor; }; }();

function _classCallCheck(instance, Constructor) { if (!(instance instanceof Constructor)) { throw new TypeError("Cannot call a class as a function"); } }

var Link = function () {
	function Link(elementOrUrl) {
		_classCallCheck(this, Link);

		if (elementOrUrl instanceof Element || elementOrUrl instanceof SVGElement) {
			this.link = elementOrUrl;
		} else {
			this.link = document.createElement('a');
			this.link.href = elementOrUrl;
		}
	}

	_createClass(Link, [{
		key: 'getPath',
		value: function getPath() {
			var path = this.link.pathname;
			if (path[0] !== '/') {
				path = '/' + path;
			}
			return path;
		}
	}, {
		key: 'getAddress',
		value: function getAddress() {
			var path = this.link.pathname + this.link.search;

			if (this.link.getAttribute('xlink:href')) {
				path = this.link.getAttribute('xlink:href');
			}

			if (path[0] !== '/') {
				path = '/' + path;
			}
			return path;
		}
	}, {
		key: 'getHash',
		value: function getHash() {
			return this.link.hash;
		}
	}]);

	return Link;
}();

exports.default = Link;

/***/ }),
/* 3 */
/***/ (function(module, exports, __webpack_require__) {

"use strict";


var _index = __webpack_require__(4);

var _index2 = _interopRequireDefault(_index);

function _interopRequireDefault(obj) { return obj && obj.__esModule ? obj : { default: obj }; }

module.exports = _index2.default; // this is here for webpack to expose Swup as window.Swup

/***/ }),
/* 4 */
/***/ (function(module, exports, __webpack_require__) {

"use strict";


Object.defineProperty(exports, "__esModule", {
	value: true
});

var _extends = Object.assign || function (target) { for (var i = 1; i < arguments.length; i++) { var source = arguments[i]; for (var key in source) { if (Object.prototype.hasOwnProperty.call(source, key)) { target[key] = source[key]; } } } return target; };

var _createClass = function () { function defineProperties(target, props) { for (var i = 0; i < props.length; i++) { var descriptor = props[i]; descriptor.enumerable = descriptor.enumerable || false; descriptor.configurable = true; if ("value" in descriptor) descriptor.writable = true; Object.defineProperty(target, descriptor.key, descriptor); } } return function (Constructor, protoProps, staticProps) { if (protoProps) defineProperties(Constructor.prototype, protoProps); if (staticProps) defineProperties(Constructor, staticProps); return Constructor; }; }();

// modules


var _delegateIt = __webpack_require__(5);

var _delegateIt2 = _interopRequireDefault(_delegateIt);

var _Cache = __webpack_require__(6);

var _Cache2 = _interopRequireDefault(_Cache);

var _loadPage = __webpack_require__(15);

var _loadPage2 = _interopRequireDefault(_loadPage);

var _renderPage = __webpack_require__(16);

var _renderPage2 = _interopRequireDefault(_renderPage);

var _triggerEvent = __webpack_require__(17);

var _triggerEvent2 = _interopRequireDefault(_triggerEvent);

var _on = __webpack_require__(18);

var _on2 = _interopRequireDefault(_on);

var _off = __webpack_require__(19);

var _off2 = _interopRequireDefault(_off);

var _updateTransition = __webpack_require__(20);

var _updateTransition2 = _interopRequireDefault(_updateTransition);

var _getAnchorElement = __webpack_require__(21);

var _getAnchorElement2 = _interopRequireDefault(_getAnchorElement);

var _getAnimationPromises = __webpack_require__(22);

var _getAnimationPromises2 = _interopRequireDefault(_getAnimationPromises);

var _getPageData = __webpack_require__(23);

var _getPageData2 = _interopRequireDefault(_getPageData);

var _plugins = __webpack_require__(24);

var _utils = __webpack_require__(1);

var _helpers = __webpack_require__(0);

function _interopRequireDefault(obj) { return obj && obj.__esModule ? obj : { default: obj }; }

function _classCallCheck(instance, Constructor) { if (!(instance instanceof Constructor)) { throw new TypeError("Cannot call a class as a function"); } }

var Swup = function () {
	function Swup(setOptions) {
		_classCallCheck(this, Swup);

		// default options
		var defaults = {
			animateHistoryBrowsing: false,
			animationSelector: '[class*="transition-"]',
			linkSelector: 'a[href^="' + window.location.origin + '"]:not([data-no-swup]), a[href^="/"]:not([data-no-swup]), a[href^="#"]:not([data-no-swup])',
			cache: true,
			containers: ['#swup'],
			requestHeaders: {
				'X-Requested-With': 'swup',
				Accept: 'text/html, application/xhtml+xml'
			},
			plugins: [],
			skipPopStateHandling: function skipPopStateHandling(event) {
				return !(event.state && event.state.source === 'swup');
			}
		};

		// merge options
		var options = _extends({}, defaults, setOptions);

		// handler arrays
		this._handlers = {
			animationInDone: [],
			animationInStart: [],
			animationOutDone: [],
			animationOutStart: [],
			animationSkipped: [],
			clickLink: [],
			contentReplaced: [],
			disabled: [],
			enabled: [],
			openPageInNewTab: [],
			pageLoaded: [],
			pageRetrievedFromCache: [],
			pageView: [],
			popState: [],
			samePage: [],
			samePageWithHash: [],
			serverError: [],
			transitionStart: [],
			transitionEnd: [],
			willReplaceContent: []
		};

		// variable for anchor to scroll to after render
		this.scrollToElement = null;
		// variable for promise used for preload, so no new loading of the same page starts while page is loading
		this.preloadPromise = null;
		// variable for save options
		this.options = options;
		// variable for plugins array
		this.plugins = [];
		// variable for current transition object
		this.transition = {};
		// variable for keeping event listeners from "delegate"
		this.delegatedListeners = {};
		// so we are able to remove the listener
		this.boundPopStateHandler = this.popStateHandler.bind(this);

		// make modules accessible in instance
		this.cache = new _Cache2.default();
		this.cache.swup = this;
		this.loadPage = _loadPage2.default;
		this.renderPage = _renderPage2.default;
		this.triggerEvent = _triggerEvent2.default;
		this.on = _on2.default;
		this.off = _off2.default;
		this.updateTransition = _updateTransition2.default;
		this.getAnimationPromises = _getAnimationPromises2.default;
		this.getPageData = _getPageData2.default;
		this.getAnchorElement = _getAnchorElement2.default;
		this.log = function () {}; // here so it can be used by plugins
		this.use = _plugins.use;
		this.unuse = _plugins.unuse;
		this.findPlugin = _plugins.findPlugin;

		// enable swup
		this.enable();
	}

	_createClass(Swup, [{
		key: 'enable',
		value: function enable() {
			var _this = this;

			// check for Promise support
			if (typeof Promise === 'undefined') {
				console.warn('Promise is not supported');
				return;
			}

			// add event listeners
			this.delegatedListeners.click = (0, _delegateIt2.default)(document, this.options.linkSelector, 'click', this.linkClickHandler.bind(this));
			window.addEventListener('popstate', this.boundPopStateHandler);

			// initial save to cache
			if (this.options.cache) {
				var page = (0, _helpers.getDataFromHtml)(document.documentElement.outerHTML, this.options.containers);
				page.url = page.responseURL = (0, _helpers.getCurrentUrl)();
				this.cache.cacheUrl(page);
			}

			// mark swup blocks in html
			(0, _helpers.markSwupElements)(document.documentElement, this.options.containers);

			// mount plugins
			this.options.plugins.forEach(function (plugin) {
				_this.use(plugin);
			});

			// modify initial history record
			window.history.replaceState(Object.assign({}, window.history.state, {
				url: window.location.href,
				random: Math.random(),
				source: 'swup'
			}), document.title, window.location.href);

			// trigger enabled event
			this.triggerEvent('enabled');

			// add swup-enabled class to html tag
			document.documentElement.classList.add('swup-enabled');

			// trigger page view event
			this.triggerEvent('pageView');
		}
	}, {
		key: 'destroy',
		value: function destroy() {
			var _this2 = this;

			// remove delegated listeners
			this.delegatedListeners.click.destroy();

			// remove popstate listener
			window.removeEventListener('popstate', this.boundPopStateHandler);

			// empty cache
			this.cache.empty();

			// unmount plugins
			this.options.plugins.forEach(function (plugin) {
				_this2.unuse(plugin);
			});

			// remove swup data atributes from blocks
			(0, _utils.queryAll)('[data-swup]').forEach(function (element) {
				element.removeAttribute('data-swup');
			});

			// remove handlers
			this.off();

			// trigger disable event
			this.triggerEvent('disabled');

			// remove swup-enabled class from html tag
			document.documentElement.classList.remove('swup-enabled');
		}
	}, {
		key: 'linkClickHandler',
		value: function linkClickHandler(event) {
			// no control key pressed
			if (!event.metaKey && !event.ctrlKey && !event.shiftKey && !event.altKey) {
				// index of pressed button needs to be checked because Firefox triggers click on all mouse buttons
				if (event.button === 0) {
					this.triggerEvent('clickLink', event);
					event.preventDefault();
					var link = new _helpers.Link(event.delegateTarget);
					if (link.getAddress() == (0, _helpers.getCurrentUrl)() || link.getAddress() == '') {
						// link to the same URL
						if (link.getHash() != '') {
							// link to the same URL with hash
							this.triggerEvent('samePageWithHash', event);
							var element = (0, _getAnchorElement2.default)(link.getHash());
							if (element != null) {
								history.replaceState({
									url: link.getAddress() + link.getHash(),
									random: Math.random(),
									source: 'swup'
								}, document.title, link.getAddress() + link.getHash());
							} else {
								// referenced element not found
								console.warn('Element for offset not found (' + link.getHash() + ')');
							}
						} else {
							// link to the same URL without hash
							this.triggerEvent('samePage', event);
						}
					} else {
						// link to different url
						if (link.getHash() != '') {
							this.scrollToElement = link.getHash();
						}

						// get custom transition from data
						var customTransition = event.delegateTarget.getAttribute('data-swup-transition');

						// load page
						this.loadPage({ url: link.getAddress(), customTransition: customTransition }, false);
					}
				}
			} else {
				// open in new tab (do nothing)
				this.triggerEvent('openPageInNewTab', event);
			}
		}
	}, {
		key: 'popStateHandler',
		value: function popStateHandler(event) {
			if (this.options.skipPopStateHandling(event)) return;
			var link = new _helpers.Link(event.state ? event.state.url : window.location.pathname);
			if (link.getHash() !== '') {
				this.scrollToElement = link.getHash();
			} else {
				event.preventDefault();
			}
			this.triggerEvent('popState', event);
			this.loadPage({ url: link.getAddress() }, event);
		}
	}]);

	return Swup;
}();

exports.default = Swup;

/***/ }),
/* 5 */
/***/ (function(module, __webpack_exports__, __webpack_require__) {

"use strict";
__webpack_require__.r(__webpack_exports__);
/** Keeps track of raw listeners added to the base elements to avoid duplication */
const ledger = new WeakMap();
function editLedger(wanted, baseElement, callback, setup) {
    var _a, _b;
    if (!wanted && !ledger.has(baseElement)) {
        return false;
    }
    const elementMap = (_a = ledger.get(baseElement)) !== null && _a !== void 0 ? _a : new WeakMap();
    ledger.set(baseElement, elementMap);
    if (!wanted && !ledger.has(baseElement)) {
        return false;
    }
    const setups = (_b = elementMap.get(callback)) !== null && _b !== void 0 ? _b : new Set();
    elementMap.set(callback, setups);
    const existed = setups.has(setup);
    if (wanted) {
        setups.add(setup);
    }
    else {
        setups.delete(setup);
    }
    return existed && wanted;
}
function isEventTarget(elements) {
    return typeof elements.addEventListener === 'function';
}
function safeClosest(event, selector) {
    let target = event.target;
    if (target instanceof Text) {
        target = target.parentElement;
    }
    if (target instanceof Element && event.currentTarget instanceof Element) {
        // `.closest()` may match ancestors of `currentTarget` but we only need its children
        const closest = target.closest(selector);
        if (closest && event.currentTarget.contains(closest)) {
            return closest;
        }
    }
}
// This type isn't exported as a declaration, so it needs to be duplicated above
function delegate(base, selector, type, callback, options) {
    // Handle Selector-based usage
    if (typeof base === 'string') {
        base = document.querySelectorAll(base);
    }
    // Handle Array-like based usage
    if (!isEventTarget(base)) {
        const subscriptions = Array.prototype.map.call(base, (element) => delegate(element, selector, type, callback, options));
        return {
            destroy() {
                for (const subscription of subscriptions) {
                    subscription.destroy();
                }
            },
        };
    }
    // `document` should never be the base, it's just an easy way to define "global event listeners"
    const baseElement = base instanceof Document ? base.documentElement : base;
    // Handle the regular Element usage
    const capture = Boolean(typeof options === 'object' ? options.capture : options);
    const listenerFn = (event) => {
        const delegateTarget = safeClosest(event, selector);
        if (delegateTarget) {
            event.delegateTarget = delegateTarget;
            callback.call(baseElement, event);
        }
    };
    // Drop unsupported `once` option https://github.com/fregante/delegate-it/pull/28#discussion_r863467939
    if (typeof options === 'object') {
        delete options.once;
    }
    const setup = JSON.stringify({ selector, type, capture });
    const isAlreadyListening = editLedger(true, baseElement, callback, setup);
    const delegateSubscription = {
        destroy() {
            baseElement.removeEventListener(type, listenerFn, options);
            editLedger(false, baseElement, callback, setup);
        },
    };
    if (!isAlreadyListening) {
        baseElement.addEventListener(type, listenerFn, options);
    }
    return delegateSubscription;
}
/* harmony default export */ __webpack_exports__["default"] = (delegate);


/***/ }),
/* 6 */
/***/ (function(module, exports, __webpack_require__) {

"use strict";


Object.defineProperty(exports, "__esModule", {
	value: true
});
exports.Cache = undefined;

var _createClass = function () { function defineProperties(target, props) { for (var i = 0; i < props.length; i++) { var descriptor = props[i]; descriptor.enumerable = descriptor.enumerable || false; descriptor.configurable = true; if ("value" in descriptor) descriptor.writable = true; Object.defineProperty(target, descriptor.key, descriptor); } } return function (Constructor, protoProps, staticProps) { if (protoProps) defineProperties(Constructor.prototype, protoProps); if (staticProps) defineProperties(Constructor, staticProps); return Constructor; }; }();

var _helpers = __webpack_require__(0);

function _classCallCheck(instance, Constructor) { if (!(instance instanceof Constructor)) { throw new TypeError("Cannot call a class as a function"); } }

var Cache = exports.Cache = function () {
	function Cache() {
		_classCallCheck(this, Cache);

		this.pages = {};
		this.last = null;
	}

	_createClass(Cache, [{
		key: 'cacheUrl',
		value: function cacheUrl(page) {
			page.url = (0, _helpers.normalizeUrl)(page.url);
			if (page.url in this.pages === false) {
				this.pages[page.url] = page;
			}
			this.last = this.pages[page.url];
			this.swup.log('Cache (' + Object.keys(this.pages).length + ')', this.pages);
		}
	}, {
		key: 'getPage',
		value: function getPage(url) {
			url = (0, _helpers.normalizeUrl)(url);
			return this.pages[url];
		}
	}, {
		key: 'getCurrentPage',
		value: function getCurrentPage() {
			return this.getPage((0, _helpers.getCurrentUrl)());
		}
	}, {
		key: 'exists',
		value: function exists(url) {
			url = (0, _helpers.normalizeUrl)(url);
			return url in this.pages;
		}
	}, {
		key: 'empty',
		value: function empty() {
			this.pages = {};
			this.last = null;
			this.swup.log('Cache cleared');
		}
	}, {
		key: 'remove',
		value: function remove(url) {
			delete this.pages[url];
		}
	}]);

	return Cache;
}();

exports.default = Cache;

/***/ }),
/* 7 */
/***/ (function(module, exports, __webpack_require__) {

"use strict";


Object.defineProperty(exports, "__esModule", {
	value: true
});
var classify = function classify(text) {
	var output = text.toString().toLowerCase().replace(/\s+/g, '-') // Replace spaces with -
	.replace(/\//g, '-') // Replace / with -
	.replace(/[^\w\-]+/g, '') // Remove all non-word chars
	.replace(/\-\-+/g, '-') // Replace multiple - with single -
	.replace(/^-+/, '') // Trim - from start of text
	.replace(/-+$/, ''); // Trim - from end of text
	if (output[0] === '/') output = output.splice(1);
	if (output === '') output = 'homepage';
	return output;
};

exports.default = classify;

/***/ }),
/* 8 */
/***/ (function(module, exports, __webpack_require__) {

"use strict";


Object.defineProperty(exports, "__esModule", {
	value: true
});
var createHistoryRecord = function createHistoryRecord(url) {
	window.history.pushState({
		url: url || window.location.href.split(window.location.hostname)[1],
		random: Math.random(),
		source: 'swup'
	}, document.getElementsByTagName('title')[0].innerText, url || window.location.href.split(window.location.hostname)[1]);
};

exports.default = createHistoryRecord;

/***/ }),
/* 9 */
/***/ (function(module, exports, __webpack_require__) {

"use strict";


Object.defineProperty(exports, "__esModule", {
	value: true
});

var _utils = __webpack_require__(1);

var getDataFromHtml = function getDataFromHtml(html, containers) {
	var fakeDom = document.createElement('html');
	fakeDom.innerHTML = html;
	var blocks = [];

	containers.forEach(function (selector) {
		if ((0, _utils.query)(selector, fakeDom) == null) {
			console.error('Container ' + selector + ' not found on page.');
			return null;
		} else {
			if ((0, _utils.queryAll)(selector).length !== (0, _utils.queryAll)(selector, fakeDom).length) {
				console.warn('Mismatched number of containers found on new page.');
			}
			(0, _utils.queryAll)(selector).forEach(function (item, index) {
				(0, _utils.queryAll)(selector, fakeDom)[index].setAttribute('data-swup', blocks.length);
				blocks.push((0, _utils.queryAll)(selector, fakeDom)[index].outerHTML);
			});
		}
	});

	var json = {
		title: fakeDom.querySelector('title').innerText,
		pageClass: fakeDom.querySelector('body').className,
		originalContent: html,
		blocks: blocks
	};

	// to prevent memory leaks
	fakeDom.innerHTML = '';
	fakeDom = null;

	return json;
};

exports.default = getDataFromHtml;

/***/ }),
/* 10 */
/***/ (function(module, exports, __webpack_require__) {

"use strict";


Object.defineProperty(exports, "__esModule", {
	value: true
});

var _extends = Object.assign || function (target) { for (var i = 1; i < arguments.length; i++) { var source = arguments[i]; for (var key in source) { if (Object.prototype.hasOwnProperty.call(source, key)) { target[key] = source[key]; } } } return target; };

var fetch = function fetch(setOptions) {
	var callback = arguments.length > 1 && arguments[1] !== undefined ? arguments[1] : false;

	var defaults = {
		url: window.location.pathname + window.location.search,
		method: 'GET',
		data: null,
		headers: {}
	};

	var options = _extends({}, defaults, setOptions);

	var request = new XMLHttpRequest();

	request.onreadystatechange = function () {
		if (request.readyState === 4) {
			if (request.status !== 500) {
				callback(request);
			} else {
				callback(request);
			}
		}
	};

	request.open(options.method, options.url, true);
	Object.keys(options.headers).forEach(function (key) {
		request.setRequestHeader(key, options.headers[key]);
	});
	request.send(options.data);
	return request;
};

exports.default = fetch;

/***/ }),
/* 11 */
/***/ (function(module, exports, __webpack_require__) {

"use strict";


Object.defineProperty(exports, "__esModule", {
	value: true
});
var transitionEnd = function transitionEnd() {
	if (window.ontransitionend === undefined && window.onwebkittransitionend !== undefined) {
		return 'webkitTransitionEnd';
	} else {
		return 'transitionend';
	}
};

exports.default = transitionEnd;

/***/ }),
/* 12 */
/***/ (function(module, exports, __webpack_require__) {

"use strict";


Object.defineProperty(exports, "__esModule", {
	value: true
});
var transitionProperty = function transitionProperty() {
	if (window.ontransitionend === undefined && window.onwebkittransitionend !== undefined) {
		return 'WebkitTransition';
	} else {
		return 'transition';
	}
};

exports.default = transitionProperty;

/***/ }),
/* 13 */
/***/ (function(module, exports, __webpack_require__) {

"use strict";


Object.defineProperty(exports, "__esModule", {
	value: true
});
var getCurrentUrl = function getCurrentUrl() {
	return window.location.pathname + window.location.search;
};

exports.default = getCurrentUrl;

/***/ }),
/* 14 */
/***/ (function(module, exports, __webpack_require__) {

"use strict";


Object.defineProperty(exports, "__esModule", {
	value: true
});

var _Link = __webpack_require__(2);

var _Link2 = _interopRequireDefault(_Link);

function _interopRequireDefault(obj) { return obj && obj.__esModule ? obj : { default: obj }; }

var normalizeUrl = function normalizeUrl(url) {
	return new _Link2.default(url).getAddress();
};

exports.default = normalizeUrl;

/***/ }),
/* 14 */
/***/ (function(module, exports, __webpack_require__) {

"use strict";


Object.defineProperty(exports, "__esModule", {
	value: true
});

var _utils = __webpack_require__(1);

var markSwupElements = function markSwupElements(element, containers) {
	var blocks = 0;

	containers.forEach(function (selector) {
		if ((0, _utils.query)(selector, element) == null) {
			console.error('Container ' + selector + ' not found on page.');
		} else {
			(0, _utils.queryAll)(selector).forEach(function (item, index) {
				(0, _utils.queryAll)(selector, element)[index].setAttribute('data-swup', blocks);
				blocks++;
			});
		}
	});
};

exports.default = markSwupElements;

/***/ }),
/* 15 */
/***/ (function(module, exports, __webpack_require__) {

"use strict";


Object.defineProperty(exports, "__esModule", {
	value: true
});

var _extends = Object.assign || function (target) { for (var i = 1; i < arguments.length; i++) { var source = arguments[i]; for (var key in source) { if (Object.prototype.hasOwnProperty.call(source, key)) { target[key] = source[key]; } } } return target; };

var _helpers = __webpack_require__(0);

var loadPage = function loadPage(data, popstate) {
	var _this = this;

	// create array for storing animation promises
	var animationPromises = [],
	    xhrPromise = void 0;
	var animateOut = function animateOut() {
		_this.triggerEvent('animationOutStart');

		// handle classes
		document.documentElement.classList.add('is-changing');
		document.documentElement.classList.add('is-leaving');
		document.documentElement.classList.add('is-animating');
		if (popstate) {
			document.documentElement.classList.add('is-popstate');
		}
		document.documentElement.classList.add('to-' + (0, _helpers.classify)(data.url));

		// animation promise stuff
		animationPromises = _this.getAnimationPromises('out');
		Promise.all(animationPromises).then(function () {
			_this.triggerEvent('animationOutDone');
		});

		// create history record if this is not a popstate call
		if (!popstate) {
			// create pop element with or without anchor
			var state = void 0;
			if (_this.scrollToElement != null) {
				state = data.url + _this.scrollToElement;
			} else {
				state = data.url;
			}

			(0, _helpers.createHistoryRecord)(state);
		}
	};

	this.triggerEvent('transitionStart', popstate);

	// set transition object
	if (data.customTransition != null) {
		this.updateTransition(window.location.pathname, data.url, data.customTransition);
		document.documentElement.classList.add('to-' + (0, _helpers.classify)(data.customTransition));
	} else {
		this.updateTransition(window.location.pathname, data.url);
	}

	// start/skip animation
	if (!popstate || this.options.animateHistoryBrowsing) {
		animateOut();
	} else {
		this.triggerEvent('animationSkipped');
	}

	// start/skip loading of page
	if (this.cache.exists(data.url)) {
		xhrPromise = new Promise(function (resolve) {
			resolve();
		});
		this.triggerEvent('pageRetrievedFromCache');
	} else {
		if (!this.preloadPromise || this.preloadPromise.route != data.url) {
			xhrPromise = new Promise(function (resolve, reject) {
				(0, _helpers.fetch)(_extends({}, data, { headers: _this.options.requestHeaders }), function (response) {
					if (response.status === 500) {
						_this.triggerEvent('serverError');
						reject(data.url);
						return;
					} else {
						// get json data
						var page = _this.getPageData(response);
						if (page != null) {
							page.url = data.url;
						} else {
							reject(data.url);
							return;
						}
						// render page
						_this.cache.cacheUrl(page);
						_this.triggerEvent('pageLoaded');
					}
					resolve();
				});
			});
		} else {
			xhrPromise = this.preloadPromise;
		}
	}

	// when everything is ready, handle the outcome
	Promise.all(animationPromises.concat([xhrPromise])).then(function () {
		// render page
		_this.renderPage(_this.cache.getPage(data.url), popstate);
		_this.preloadPromise = null;
	}).catch(function (errorUrl) {
		// rewrite the skipPopStateHandling function to redirect manually when the history.go is processed
		_this.options.skipPopStateHandling = function () {
			window.location = errorUrl;
			return true;
		};

		// go back to the actual page were still at
		window.history.go(-1);
	});
};

exports.default = loadPage;

/***/ }),
/* 16 */
/***/ (function(module, exports, __webpack_require__) {

"use strict";


Object.defineProperty(exports, "__esModule", {
	value: true
});

var _extends = Object.assign || function (target) { for (var i = 1; i < arguments.length; i++) { var source = arguments[i]; for (var key in source) { if (Object.prototype.hasOwnProperty.call(source, key)) { target[key] = source[key]; } } } return target; };

var _helpers = __webpack_require__(0);

var renderPage = function renderPage(page, popstate) {
	var _this = this;

	document.documentElement.classList.remove('is-leaving');

	// replace state in case the url was redirected
	var url = new _helpers.Link(page.responseURL).getPath();
	if (window.location.pathname !== url) {
		window.history.replaceState({
			url: url,
			random: Math.random(),
			source: 'swup'
		}, document.title, url);

		// save new record for redirected url
		this.cache.cacheUrl(_extends({}, page, { url: url }));
	}

	// only add for non-popstate transitions
	if (!popstate || this.options.animateHistoryBrowsing) {
		document.documentElement.classList.add('is-rendering');
	}

	this.triggerEvent('willReplaceContent', popstate);

	// replace blocks
	for (var i = 0; i < page.blocks.length; i++) {
		document.body.querySelector('[data-swup="' + i + '"]').outerHTML = page.blocks[i];
	}

	// set title
	document.title = page.title;

	this.triggerEvent('contentReplaced', popstate);
	this.triggerEvent('pageView', popstate);

	// empty cache if it's disabled (because pages could be preloaded and stuff)
	if (!this.options.cache) {
		this.cache.empty();
	}

	// start animation IN
	setTimeout(function () {
		if (!popstate || _this.options.animateHistoryBrowsing) {
			_this.triggerEvent('animationInStart');
			document.documentElement.classList.remove('is-animating');
		}
	}, 10);

	// handle end of animation
	if (!popstate || this.options.animateHistoryBrowsing) {
		var animationPromises = this.getAnimationPromises('in');
		Promise.all(animationPromises).then(function () {
			_this.triggerEvent('animationInDone');
			_this.triggerEvent('transitionEnd', popstate);
			// remove "to-{page}" classes
			document.documentElement.className.split(' ').forEach(function (classItem) {
				if (new RegExp('^to-').test(classItem) || classItem === 'is-changing' || classItem === 'is-rendering' || classItem === 'is-popstate') {
					document.documentElement.classList.remove(classItem);
				}
			});
		});
	} else {
		this.triggerEvent('transitionEnd', popstate);
	}

	// reset scroll-to element
	this.scrollToElement = null;
};

exports.default = renderPage;

/***/ }),
/* 17 */
/***/ (function(module, exports, __webpack_require__) {

"use strict";


Object.defineProperty(exports, "__esModule", {
	value: true
});
var triggerEvent = function triggerEvent(eventName, originalEvent) {
	// call saved handlers with "on" method and pass originalEvent object if available
	this._handlers[eventName].forEach(function (handler) {
		try {
			handler(originalEvent);
		} catch (error) {
			console.error(error);
		}
	});

	// trigger event on document with prefix "swup:"
	var event = new CustomEvent('swup:' + eventName, { detail: eventName });
	document.dispatchEvent(event);
};

exports.default = triggerEvent;

/***/ }),
/* 18 */
/***/ (function(module, exports, __webpack_require__) {

"use strict";


Object.defineProperty(exports, "__esModule", {
	value: true
});
var on = function on(event, handler) {
	if (this._handlers[event]) {
		this._handlers[event].push(handler);
	} else {
		console.warn("Unsupported event " + event + ".");
	}
};

exports.default = on;

/***/ }),
/* 19 */
/***/ (function(module, exports, __webpack_require__) {

"use strict";


Object.defineProperty(exports, "__esModule", {
	value: true
});
var off = function off(event, handler) {
	var _this = this;

	if (event != null) {
		if (handler != null) {
			if (this._handlers[event] && this._handlers[event].filter(function (savedHandler) {
				return savedHandler === handler;
			}).length) {
				var toRemove = this._handlers[event].filter(function (savedHandler) {
					return savedHandler === handler;
				})[0];
				var index = this._handlers[event].indexOf(toRemove);
				if (index > -1) {
					this._handlers[event].splice(index, 1);
				}
			} else {
				console.warn("Handler for event '" + event + "' no found.");
			}
		} else {
			this._handlers[event] = [];
		}
	} else {
		Object.keys(this._handlers).forEach(function (keys) {
			_this._handlers[keys] = [];
		});
	}
};

exports.default = off;

/***/ }),
/* 20 */
/***/ (function(module, exports, __webpack_require__) {

"use strict";


Object.defineProperty(exports, "__esModule", {
	value: true
});
var updateTransition = function updateTransition(from, to, custom) {
	// transition routes
	this.transition = {
		from: from,
		to: to,
		custom: custom
	};
};

exports.default = updateTransition;

/***/ }),
/* 21 */
/***/ (function(module, exports, __webpack_require__) {

"use strict";


Object.defineProperty(exports, "__esModule", {
	value: true
});

var _utils = __webpack_require__(1);

var getAnchorElement = function getAnchorElement(hash) {
	if (!hash) {
		return null;
	}

	if (hash.charAt(0) === '#') {
		hash = hash.substring(1);
	}

	hash = decodeURIComponent(hash);
	hash = (0, _utils.escapeCssIdentifier)(hash);

	// https://html.spec.whatwg.org/#find-a-potential-indicated-element
	return (0, _utils.query)('#' + hash) || (0, _utils.query)('a[name=\'' + hash + '\']');
};

exports.default = getAnchorElement;

/***/ }),
/* 22 */
/***/ (function(module, exports, __webpack_require__) {

"use strict";


Object.defineProperty(exports, "__esModule", {
	value: true
});

var _utils = __webpack_require__(1);

var _helpers = __webpack_require__(0);

var getAnimationPromises = function getAnimationPromises() {
	var _this = this;

	var promises = [];
	var animatedElements = (0, _utils.queryAll)(this.options.animationSelector, document.body);

	if (!animatedElements.length) {
		console.error('No animated elements found by selector ' + this.options.animationSelector);
		return [Promise.resolve()];
	}

	animatedElements.forEach(function (element) {
		var transitionDuration = window.getComputedStyle(element)[(0, _helpers.transitionProperty)() + 'Duration'];
		// Resolve immediately if no transition defined
		if (!transitionDuration || transitionDuration == '0s') {
			console.error('No CSS transition defined for element of selector ' + _this.options.animationSelector);
			promises.push(Promise.resolve());
			return;
		}
		var promise = new Promise(function (resolve) {
			element.addEventListener((0, _helpers.transitionEnd)(), function (event) {
				if (element == event.target) {
					resolve();
				}
			});
		});
		promises.push(promise);
	});

	return promises;
};

exports.default = getAnimationPromises;

/***/ }),
/* 23 */
/***/ (function(module, exports, __webpack_require__) {

"use strict";


Object.defineProperty(exports, "__esModule", {
	value: true
});

var _helpers = __webpack_require__(0);

var getPageData = function getPageData(request) {
	// this method can be replaced in case other content than html is expected to be received from server
	// this function should always return {title, pageClass, originalContent, blocks, responseURL}
	// in case page has invalid structure - return null
	var html = request.responseText;
	var pageObject = (0, _helpers.getDataFromHtml)(html, this.options.containers);

	if (pageObject) {
		pageObject.responseURL = request.responseURL ? request.responseURL : window.location.href;
	} else {
		console.warn('Received page is invalid.');
		return null;
	}

	return pageObject;
};

exports.default = getPageData;

/***/ }),
/* 24 */
/***/ (function(module, exports, __webpack_require__) {

"use strict";


Object.defineProperty(exports, "__esModule", {
	value: true
});
var use = exports.use = function use(plugin) {
	if (!plugin.isSwupPlugin) {
		console.warn('Not swup plugin instance ' + plugin + '.');
		return;
	}

	this.plugins.push(plugin);
	plugin.swup = this;
	if (typeof plugin._beforeMount === 'function') {
		plugin._beforeMount();
	}
	plugin.mount();

	return this.plugins;
};

var unuse = exports.unuse = function unuse(plugin) {
	var pluginReference = void 0;

	if (typeof plugin === 'string') {
		pluginReference = this.plugins.find(function (p) {
			return plugin === p.name;
		});
	} else {
		pluginReference = plugin;
	}

	if (!pluginReference) {
		console.warn('No such plugin.');
		return;
	}

	pluginReference.unmount();

	if (typeof pluginReference._afterUnmount === 'function') {
		pluginReference._afterUnmount();
	}

	var index = this.plugins.indexOf(pluginReference);
	this.plugins.splice(index, 1);

	return this.plugins;
};

var findPlugin = exports.findPlugin = function findPlugin(pluginName) {
	return this.plugins.find(function (p) {
		return pluginName === p.name;
	});
};

/***/ })
/******/ ]);
});<|MERGE_RESOLUTION|>--- conflicted
+++ resolved
@@ -91,7 +91,7 @@
 /******/
 /******/
 /******/ 	// Load entry module and return exports
-/******/ 	return __webpack_require__(__webpack_require__.s = 3);
+/******/ 	return __webpack_require__(__webpack_require__.s = 2);
 /******/ })
 /************************************************************************/
 /******/ ([
@@ -104,11 +104,7 @@
 Object.defineProperty(exports, "__esModule", {
   value: true
 });
-<<<<<<< HEAD
-exports.Link = exports.markSwupElements = exports.normalizeUrl = exports.getCurrentUrl = exports.transitionEnd = exports.fetch = exports.getDataFromHtml = exports.createHistoryRecord = exports.classify = undefined;
-=======
 exports.Link = exports.markSwupElements = exports.getCurrentUrl = exports.transitionProperty = exports.transitionEnd = exports.fetch = exports.getDataFromHtml = exports.createHistoryRecord = exports.classify = undefined;
->>>>>>> 765efe82
 
 var _classify = __webpack_require__(7);
 
@@ -138,22 +134,11 @@
 
 var _getCurrentUrl2 = _interopRequireDefault(_getCurrentUrl);
 
-<<<<<<< HEAD
-var _normalizeUrl = __webpack_require__(13);
-
-var _normalizeUrl2 = _interopRequireDefault(_normalizeUrl);
-
-=======
->>>>>>> 765efe82
 var _markSwupElements = __webpack_require__(14);
 
 var _markSwupElements2 = _interopRequireDefault(_markSwupElements);
 
-<<<<<<< HEAD
-var _Link = __webpack_require__(2);
-=======
 var _Link = __webpack_require__(15);
->>>>>>> 765efe82
 
 var _Link2 = _interopRequireDefault(_Link);
 
@@ -166,7 +151,6 @@
 var transitionEnd = exports.transitionEnd = _transitionEnd2.default;
 var transitionProperty = exports.transitionProperty = _transitionProperty2.default;
 var getCurrentUrl = exports.getCurrentUrl = _getCurrentUrl2.default;
-var normalizeUrl = exports.normalizeUrl = _normalizeUrl2.default;
 var markSwupElements = exports.markSwupElements = _markSwupElements2.default;
 var Link = exports.Link = _Link2.default;
 
@@ -215,103 +199,41 @@
 "use strict";
 
 
-Object.defineProperty(exports, "__esModule", {
-	value: true
-});
+var _index = __webpack_require__(3);
+
+var _index2 = _interopRequireDefault(_index);
+
+function _interopRequireDefault(obj) { return obj && obj.__esModule ? obj : { default: obj }; }
+
+module.exports = _index2.default; // this is here for webpack to expose Swup as window.Swup
+
+/***/ }),
+/* 3 */
+/***/ (function(module, exports, __webpack_require__) {
+
+"use strict";
+
+
+Object.defineProperty(exports, "__esModule", {
+	value: true
+});
+
+var _extends = Object.assign || function (target) { for (var i = 1; i < arguments.length; i++) { var source = arguments[i]; for (var key in source) { if (Object.prototype.hasOwnProperty.call(source, key)) { target[key] = source[key]; } } } return target; };
 
 var _createClass = function () { function defineProperties(target, props) { for (var i = 0; i < props.length; i++) { var descriptor = props[i]; descriptor.enumerable = descriptor.enumerable || false; descriptor.configurable = true; if ("value" in descriptor) descriptor.writable = true; Object.defineProperty(target, descriptor.key, descriptor); } } return function (Constructor, protoProps, staticProps) { if (protoProps) defineProperties(Constructor.prototype, protoProps); if (staticProps) defineProperties(Constructor, staticProps); return Constructor; }; }();
 
-function _classCallCheck(instance, Constructor) { if (!(instance instanceof Constructor)) { throw new TypeError("Cannot call a class as a function"); } }
-
-var Link = function () {
-	function Link(elementOrUrl) {
-		_classCallCheck(this, Link);
-
-		if (elementOrUrl instanceof Element || elementOrUrl instanceof SVGElement) {
-			this.link = elementOrUrl;
-		} else {
-			this.link = document.createElement('a');
-			this.link.href = elementOrUrl;
-		}
-	}
-
-	_createClass(Link, [{
-		key: 'getPath',
-		value: function getPath() {
-			var path = this.link.pathname;
-			if (path[0] !== '/') {
-				path = '/' + path;
-			}
-			return path;
-		}
-	}, {
-		key: 'getAddress',
-		value: function getAddress() {
-			var path = this.link.pathname + this.link.search;
-
-			if (this.link.getAttribute('xlink:href')) {
-				path = this.link.getAttribute('xlink:href');
-			}
-
-			if (path[0] !== '/') {
-				path = '/' + path;
-			}
-			return path;
-		}
-	}, {
-		key: 'getHash',
-		value: function getHash() {
-			return this.link.hash;
-		}
-	}]);
-
-	return Link;
-}();
-
-exports.default = Link;
-
-/***/ }),
-/* 3 */
-/***/ (function(module, exports, __webpack_require__) {
-
-"use strict";
-
-
-var _index = __webpack_require__(4);
-
-var _index2 = _interopRequireDefault(_index);
-
-function _interopRequireDefault(obj) { return obj && obj.__esModule ? obj : { default: obj }; }
-
-module.exports = _index2.default; // this is here for webpack to expose Swup as window.Swup
-
-/***/ }),
-/* 4 */
-/***/ (function(module, exports, __webpack_require__) {
-
-"use strict";
-
-
-Object.defineProperty(exports, "__esModule", {
-	value: true
-});
-
-var _extends = Object.assign || function (target) { for (var i = 1; i < arguments.length; i++) { var source = arguments[i]; for (var key in source) { if (Object.prototype.hasOwnProperty.call(source, key)) { target[key] = source[key]; } } } return target; };
-
-var _createClass = function () { function defineProperties(target, props) { for (var i = 0; i < props.length; i++) { var descriptor = props[i]; descriptor.enumerable = descriptor.enumerable || false; descriptor.configurable = true; if ("value" in descriptor) descriptor.writable = true; Object.defineProperty(target, descriptor.key, descriptor); } } return function (Constructor, protoProps, staticProps) { if (protoProps) defineProperties(Constructor.prototype, protoProps); if (staticProps) defineProperties(Constructor, staticProps); return Constructor; }; }();
-
 // modules
 
 
-var _delegateIt = __webpack_require__(5);
+var _delegateIt = __webpack_require__(4);
 
 var _delegateIt2 = _interopRequireDefault(_delegateIt);
 
-var _Cache = __webpack_require__(6);
+var _Cache = __webpack_require__(5);
 
 var _Cache2 = _interopRequireDefault(_Cache);
 
-var _loadPage = __webpack_require__(15);
+var _loadPage = __webpack_require__(6);
 
 var _loadPage2 = _interopRequireDefault(_loadPage);
 
@@ -589,7 +511,7 @@
 exports.default = Swup;
 
 /***/ }),
-/* 5 */
+/* 4 */
 /***/ (function(module, __webpack_exports__, __webpack_require__) {
 
 "use strict";
@@ -682,20 +604,17 @@
 
 
 /***/ }),
-/* 6 */
-/***/ (function(module, exports, __webpack_require__) {
-
-"use strict";
-
-
-Object.defineProperty(exports, "__esModule", {
-	value: true
-});
-exports.Cache = undefined;
+/* 5 */
+/***/ (function(module, exports, __webpack_require__) {
+
+"use strict";
+
+
+Object.defineProperty(exports, "__esModule", {
+	value: true
+});
 
 var _createClass = function () { function defineProperties(target, props) { for (var i = 0; i < props.length; i++) { var descriptor = props[i]; descriptor.enumerable = descriptor.enumerable || false; descriptor.configurable = true; if ("value" in descriptor) descriptor.writable = true; Object.defineProperty(target, descriptor.key, descriptor); } } return function (Constructor, protoProps, staticProps) { if (protoProps) defineProperties(Constructor.prototype, protoProps); if (staticProps) defineProperties(Constructor, staticProps); return Constructor; }; }();
-
-var _helpers = __webpack_require__(0);
 
 function _classCallCheck(instance, Constructor) { if (!(instance instanceof Constructor)) { throw new TypeError("Cannot call a class as a function"); } }
 
@@ -710,7 +629,6 @@
 	_createClass(Cache, [{
 		key: 'cacheUrl',
 		value: function cacheUrl(page) {
-			page.url = (0, _helpers.normalizeUrl)(page.url);
 			if (page.url in this.pages === false) {
 				this.pages[page.url] = page;
 			}
@@ -720,18 +638,16 @@
 	}, {
 		key: 'getPage',
 		value: function getPage(url) {
-			url = (0, _helpers.normalizeUrl)(url);
 			return this.pages[url];
 		}
 	}, {
 		key: 'getCurrentPage',
 		value: function getCurrentPage() {
-			return this.getPage((0, _helpers.getCurrentUrl)());
+			return this.getPage(window.location.pathname + window.location.search);
 		}
 	}, {
 		key: 'exists',
 		value: function exists(url) {
-			url = (0, _helpers.normalizeUrl)(url);
 			return url in this.pages;
 		}
 	}, {
@@ -754,256 +670,7 @@
 exports.default = Cache;
 
 /***/ }),
-/* 7 */
-/***/ (function(module, exports, __webpack_require__) {
-
-"use strict";
-
-
-Object.defineProperty(exports, "__esModule", {
-	value: true
-});
-var classify = function classify(text) {
-	var output = text.toString().toLowerCase().replace(/\s+/g, '-') // Replace spaces with -
-	.replace(/\//g, '-') // Replace / with -
-	.replace(/[^\w\-]+/g, '') // Remove all non-word chars
-	.replace(/\-\-+/g, '-') // Replace multiple - with single -
-	.replace(/^-+/, '') // Trim - from start of text
-	.replace(/-+$/, ''); // Trim - from end of text
-	if (output[0] === '/') output = output.splice(1);
-	if (output === '') output = 'homepage';
-	return output;
-};
-
-exports.default = classify;
-
-/***/ }),
-/* 8 */
-/***/ (function(module, exports, __webpack_require__) {
-
-"use strict";
-
-
-Object.defineProperty(exports, "__esModule", {
-	value: true
-});
-var createHistoryRecord = function createHistoryRecord(url) {
-	window.history.pushState({
-		url: url || window.location.href.split(window.location.hostname)[1],
-		random: Math.random(),
-		source: 'swup'
-	}, document.getElementsByTagName('title')[0].innerText, url || window.location.href.split(window.location.hostname)[1]);
-};
-
-exports.default = createHistoryRecord;
-
-/***/ }),
-/* 9 */
-/***/ (function(module, exports, __webpack_require__) {
-
-"use strict";
-
-
-Object.defineProperty(exports, "__esModule", {
-	value: true
-});
-
-var _utils = __webpack_require__(1);
-
-var getDataFromHtml = function getDataFromHtml(html, containers) {
-	var fakeDom = document.createElement('html');
-	fakeDom.innerHTML = html;
-	var blocks = [];
-
-	containers.forEach(function (selector) {
-		if ((0, _utils.query)(selector, fakeDom) == null) {
-			console.error('Container ' + selector + ' not found on page.');
-			return null;
-		} else {
-			if ((0, _utils.queryAll)(selector).length !== (0, _utils.queryAll)(selector, fakeDom).length) {
-				console.warn('Mismatched number of containers found on new page.');
-			}
-			(0, _utils.queryAll)(selector).forEach(function (item, index) {
-				(0, _utils.queryAll)(selector, fakeDom)[index].setAttribute('data-swup', blocks.length);
-				blocks.push((0, _utils.queryAll)(selector, fakeDom)[index].outerHTML);
-			});
-		}
-	});
-
-	var json = {
-		title: fakeDom.querySelector('title').innerText,
-		pageClass: fakeDom.querySelector('body').className,
-		originalContent: html,
-		blocks: blocks
-	};
-
-	// to prevent memory leaks
-	fakeDom.innerHTML = '';
-	fakeDom = null;
-
-	return json;
-};
-
-exports.default = getDataFromHtml;
-
-/***/ }),
-/* 10 */
-/***/ (function(module, exports, __webpack_require__) {
-
-"use strict";
-
-
-Object.defineProperty(exports, "__esModule", {
-	value: true
-});
-
-var _extends = Object.assign || function (target) { for (var i = 1; i < arguments.length; i++) { var source = arguments[i]; for (var key in source) { if (Object.prototype.hasOwnProperty.call(source, key)) { target[key] = source[key]; } } } return target; };
-
-var fetch = function fetch(setOptions) {
-	var callback = arguments.length > 1 && arguments[1] !== undefined ? arguments[1] : false;
-
-	var defaults = {
-		url: window.location.pathname + window.location.search,
-		method: 'GET',
-		data: null,
-		headers: {}
-	};
-
-	var options = _extends({}, defaults, setOptions);
-
-	var request = new XMLHttpRequest();
-
-	request.onreadystatechange = function () {
-		if (request.readyState === 4) {
-			if (request.status !== 500) {
-				callback(request);
-			} else {
-				callback(request);
-			}
-		}
-	};
-
-	request.open(options.method, options.url, true);
-	Object.keys(options.headers).forEach(function (key) {
-		request.setRequestHeader(key, options.headers[key]);
-	});
-	request.send(options.data);
-	return request;
-};
-
-exports.default = fetch;
-
-/***/ }),
-/* 11 */
-/***/ (function(module, exports, __webpack_require__) {
-
-"use strict";
-
-
-Object.defineProperty(exports, "__esModule", {
-	value: true
-});
-var transitionEnd = function transitionEnd() {
-	if (window.ontransitionend === undefined && window.onwebkittransitionend !== undefined) {
-		return 'webkitTransitionEnd';
-	} else {
-		return 'transitionend';
-	}
-};
-
-exports.default = transitionEnd;
-
-/***/ }),
-/* 12 */
-/***/ (function(module, exports, __webpack_require__) {
-
-"use strict";
-
-
-Object.defineProperty(exports, "__esModule", {
-	value: true
-});
-var transitionProperty = function transitionProperty() {
-	if (window.ontransitionend === undefined && window.onwebkittransitionend !== undefined) {
-		return 'WebkitTransition';
-	} else {
-		return 'transition';
-	}
-};
-
-exports.default = transitionProperty;
-
-/***/ }),
-/* 13 */
-/***/ (function(module, exports, __webpack_require__) {
-
-"use strict";
-
-
-Object.defineProperty(exports, "__esModule", {
-	value: true
-});
-var getCurrentUrl = function getCurrentUrl() {
-	return window.location.pathname + window.location.search;
-};
-
-exports.default = getCurrentUrl;
-
-/***/ }),
-/* 14 */
-/***/ (function(module, exports, __webpack_require__) {
-
-"use strict";
-
-
-Object.defineProperty(exports, "__esModule", {
-	value: true
-});
-
-var _Link = __webpack_require__(2);
-
-var _Link2 = _interopRequireDefault(_Link);
-
-function _interopRequireDefault(obj) { return obj && obj.__esModule ? obj : { default: obj }; }
-
-var normalizeUrl = function normalizeUrl(url) {
-	return new _Link2.default(url).getAddress();
-};
-
-exports.default = normalizeUrl;
-
-/***/ }),
-/* 14 */
-/***/ (function(module, exports, __webpack_require__) {
-
-"use strict";
-
-
-Object.defineProperty(exports, "__esModule", {
-	value: true
-});
-
-var _utils = __webpack_require__(1);
-
-var markSwupElements = function markSwupElements(element, containers) {
-	var blocks = 0;
-
-	containers.forEach(function (selector) {
-		if ((0, _utils.query)(selector, element) == null) {
-			console.error('Container ' + selector + ' not found on page.');
-		} else {
-			(0, _utils.queryAll)(selector).forEach(function (item, index) {
-				(0, _utils.queryAll)(selector, element)[index].setAttribute('data-swup', blocks);
-				blocks++;
-			});
-		}
-	});
-};
-
-exports.default = markSwupElements;
-
-/***/ }),
-/* 15 */
+/* 6 */
 /***/ (function(module, exports, __webpack_require__) {
 
 "use strict";
@@ -1127,6 +794,294 @@
 exports.default = loadPage;
 
 /***/ }),
+/* 7 */
+/***/ (function(module, exports, __webpack_require__) {
+
+"use strict";
+
+
+Object.defineProperty(exports, "__esModule", {
+	value: true
+});
+var classify = function classify(text) {
+	var output = text.toString().toLowerCase().replace(/\s+/g, '-') // Replace spaces with -
+	.replace(/\//g, '-') // Replace / with -
+	.replace(/[^\w\-]+/g, '') // Remove all non-word chars
+	.replace(/\-\-+/g, '-') // Replace multiple - with single -
+	.replace(/^-+/, '') // Trim - from start of text
+	.replace(/-+$/, ''); // Trim - from end of text
+	if (output[0] === '/') output = output.splice(1);
+	if (output === '') output = 'homepage';
+	return output;
+};
+
+exports.default = classify;
+
+/***/ }),
+/* 8 */
+/***/ (function(module, exports, __webpack_require__) {
+
+"use strict";
+
+
+Object.defineProperty(exports, "__esModule", {
+	value: true
+});
+var createHistoryRecord = function createHistoryRecord(url) {
+	window.history.pushState({
+		url: url || window.location.href.split(window.location.hostname)[1],
+		random: Math.random(),
+		source: 'swup'
+	}, document.getElementsByTagName('title')[0].innerText, url || window.location.href.split(window.location.hostname)[1]);
+};
+
+exports.default = createHistoryRecord;
+
+/***/ }),
+/* 9 */
+/***/ (function(module, exports, __webpack_require__) {
+
+"use strict";
+
+
+Object.defineProperty(exports, "__esModule", {
+	value: true
+});
+
+var _utils = __webpack_require__(1);
+
+var getDataFromHtml = function getDataFromHtml(html, containers) {
+	var fakeDom = document.createElement('html');
+	fakeDom.innerHTML = html;
+	var blocks = [];
+
+	containers.forEach(function (selector) {
+		if ((0, _utils.query)(selector, fakeDom) == null) {
+			console.error('Container ' + selector + ' not found on page.');
+			return null;
+		} else {
+			if ((0, _utils.queryAll)(selector).length !== (0, _utils.queryAll)(selector, fakeDom).length) {
+				console.warn('Mismatched number of containers found on new page.');
+			}
+			(0, _utils.queryAll)(selector).forEach(function (item, index) {
+				(0, _utils.queryAll)(selector, fakeDom)[index].setAttribute('data-swup', blocks.length);
+				blocks.push((0, _utils.queryAll)(selector, fakeDom)[index].outerHTML);
+			});
+		}
+	});
+
+	var json = {
+		title: fakeDom.querySelector('title').innerText,
+		pageClass: fakeDom.querySelector('body').className,
+		originalContent: html,
+		blocks: blocks
+	};
+
+	// to prevent memory leaks
+	fakeDom.innerHTML = '';
+	fakeDom = null;
+
+	return json;
+};
+
+exports.default = getDataFromHtml;
+
+/***/ }),
+/* 10 */
+/***/ (function(module, exports, __webpack_require__) {
+
+"use strict";
+
+
+Object.defineProperty(exports, "__esModule", {
+	value: true
+});
+
+var _extends = Object.assign || function (target) { for (var i = 1; i < arguments.length; i++) { var source = arguments[i]; for (var key in source) { if (Object.prototype.hasOwnProperty.call(source, key)) { target[key] = source[key]; } } } return target; };
+
+var fetch = function fetch(setOptions) {
+	var callback = arguments.length > 1 && arguments[1] !== undefined ? arguments[1] : false;
+
+	var defaults = {
+		url: window.location.pathname + window.location.search,
+		method: 'GET',
+		data: null,
+		headers: {}
+	};
+
+	var options = _extends({}, defaults, setOptions);
+
+	var request = new XMLHttpRequest();
+
+	request.onreadystatechange = function () {
+		if (request.readyState === 4) {
+			if (request.status !== 500) {
+				callback(request);
+			} else {
+				callback(request);
+			}
+		}
+	};
+
+	request.open(options.method, options.url, true);
+	Object.keys(options.headers).forEach(function (key) {
+		request.setRequestHeader(key, options.headers[key]);
+	});
+	request.send(options.data);
+	return request;
+};
+
+exports.default = fetch;
+
+/***/ }),
+/* 11 */
+/***/ (function(module, exports, __webpack_require__) {
+
+"use strict";
+
+
+Object.defineProperty(exports, "__esModule", {
+	value: true
+});
+var transitionEnd = function transitionEnd() {
+	if (window.ontransitionend === undefined && window.onwebkittransitionend !== undefined) {
+		return 'webkitTransitionEnd';
+	} else {
+		return 'transitionend';
+	}
+};
+
+exports.default = transitionEnd;
+
+/***/ }),
+/* 12 */
+/***/ (function(module, exports, __webpack_require__) {
+
+"use strict";
+
+
+Object.defineProperty(exports, "__esModule", {
+	value: true
+});
+var transitionProperty = function transitionProperty() {
+	if (window.ontransitionend === undefined && window.onwebkittransitionend !== undefined) {
+		return 'WebkitTransition';
+	} else {
+		return 'transition';
+	}
+};
+
+exports.default = transitionProperty;
+
+/***/ }),
+/* 13 */
+/***/ (function(module, exports, __webpack_require__) {
+
+"use strict";
+
+
+Object.defineProperty(exports, "__esModule", {
+	value: true
+});
+var getCurrentUrl = function getCurrentUrl() {
+	return window.location.pathname + window.location.search;
+};
+
+exports.default = getCurrentUrl;
+
+/***/ }),
+/* 14 */
+/***/ (function(module, exports, __webpack_require__) {
+
+"use strict";
+
+
+Object.defineProperty(exports, "__esModule", {
+	value: true
+});
+
+var _utils = __webpack_require__(1);
+
+var markSwupElements = function markSwupElements(element, containers) {
+	var blocks = 0;
+
+	containers.forEach(function (selector) {
+		if ((0, _utils.query)(selector, element) == null) {
+			console.error('Container ' + selector + ' not found on page.');
+		} else {
+			(0, _utils.queryAll)(selector).forEach(function (item, index) {
+				(0, _utils.queryAll)(selector, element)[index].setAttribute('data-swup', blocks);
+				blocks++;
+			});
+		}
+	});
+};
+
+exports.default = markSwupElements;
+
+/***/ }),
+/* 15 */
+/***/ (function(module, exports, __webpack_require__) {
+
+"use strict";
+
+
+Object.defineProperty(exports, "__esModule", {
+	value: true
+});
+
+var _createClass = function () { function defineProperties(target, props) { for (var i = 0; i < props.length; i++) { var descriptor = props[i]; descriptor.enumerable = descriptor.enumerable || false; descriptor.configurable = true; if ("value" in descriptor) descriptor.writable = true; Object.defineProperty(target, descriptor.key, descriptor); } } return function (Constructor, protoProps, staticProps) { if (protoProps) defineProperties(Constructor.prototype, protoProps); if (staticProps) defineProperties(Constructor, staticProps); return Constructor; }; }();
+
+function _classCallCheck(instance, Constructor) { if (!(instance instanceof Constructor)) { throw new TypeError("Cannot call a class as a function"); } }
+
+var Link = function () {
+	function Link(elementOrUrl) {
+		_classCallCheck(this, Link);
+
+		if (elementOrUrl instanceof Element || elementOrUrl instanceof SVGElement) {
+			this.link = elementOrUrl;
+		} else {
+			this.link = document.createElement('a');
+			this.link.href = elementOrUrl;
+		}
+	}
+
+	_createClass(Link, [{
+		key: 'getPath',
+		value: function getPath() {
+			var path = this.link.pathname;
+			if (path[0] !== '/') {
+				path = '/' + path;
+			}
+			return path;
+		}
+	}, {
+		key: 'getAddress',
+		value: function getAddress() {
+			var path = this.link.pathname + this.link.search;
+
+			if (this.link.getAttribute('xlink:href')) {
+				path = this.link.getAttribute('xlink:href');
+			}
+
+			if (path[0] !== '/') {
+				path = '/' + path;
+			}
+			return path;
+		}
+	}, {
+		key: 'getHash',
+		value: function getHash() {
+			return this.link.hash;
+		}
+	}]);
+
+	return Link;
+}();
+
+exports.default = Link;
+
+/***/ }),
 /* 16 */
 /***/ (function(module, exports, __webpack_require__) {
 
