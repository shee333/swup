import { DelegateEvent } from 'delegate-it';

import version from './config/version.js';

import {
	cleanupAnimationClasses,
	delegateEvent,
	getCurrentUrl,
	Location,
	updateHistoryRecord
} from './helpers.js';
import { Unsubscribe } from './helpers/delegateEvent.js';

import { Cache } from './modules/Cache.js';
import { enterPage } from './modules/enterPage.js';
import { getAnchorElement } from './modules/getAnchorElement.js';
import { getAnimationPromises } from './modules/getAnimationPromises.js';
import { fetchPage } from './modules/fetchPage.js';
import { leavePage } from './modules/leavePage.js';
import { HistoryAction, loadPage, performPageLoad } from './modules/loadPage.js';
import { replaceContent } from './modules/replaceContent.js';
import { Hooks } from './modules/Hooks.js';
import { use, unuse, findPlugin, Plugin } from './modules/plugins.js';
import { renderPage } from './modules/renderPage.js';
import { updateTransition, shouldSkipTransition } from './modules/transitions.js';

import { queryAll } from './utils.js';

export type Transition = {
	from?: string;
	to?: string;
	custom?: string;
};

type DelegatedListeners = {
	click?: Unsubscribe;
};

export type Options = {
	animateHistoryBrowsing: boolean;
	animationSelector: string | false;
	linkSelector: string;
	cache: boolean;
	containers: string[];
	requestHeaders: Record<string, string>;
	plugins: Plugin[];
	skipPopStateHandling: (event: any) => boolean;
	ignoreVisit: (url: string, { el, event }: { el?: Element; event?: Event }) => boolean;
	resolveUrl: (url: string) => string;
};

export default class Swup {
	version = version;
	// variable for anchor to scroll to after render
	scrollToElement: string | null = null;
	// variable for save options
	options: Options;
	// running plugin instances
	plugins: Plugin[] = [];
	// variable for current transition info object
	transition: Transition = {};
	// cache instance
	cache: Cache;
	// hook registry
	hooks: Hooks;
	// variable for keeping event listeners from "delegate"
	delegatedListeners: DelegatedListeners = {};
	// allows us to compare the current and new path inside popStateHandler
	currentPageUrl = getCurrentUrl();

	loadPage = loadPage;
	performPageLoad = performPageLoad;
	leavePage = leavePage;
	renderPage = renderPage;
	replaceContent = replaceContent;
	enterPage = enterPage;
	delegateEvent = delegateEvent;
	updateTransition = updateTransition;
	shouldSkipTransition = shouldSkipTransition;
	getAnimationPromises = getAnimationPromises;
	fetchPage = fetchPage;
	getAnchorElement = getAnchorElement;
	log: (message: string, context?: any) => void = () => {}; // here so it can be used by plugins
	use = use;
	unuse = unuse;
	findPlugin = findPlugin;
	getCurrentUrl = getCurrentUrl;
	cleanupAnimationClasses = cleanupAnimationClasses;

	defaults: Options = {
		animateHistoryBrowsing: false,
		animationSelector: '[class*="transition-"]',
		cache: true,
		containers: ['#swup'],
		ignoreVisit: (url, { el, event } = {}) => !!el?.closest('[data-no-swup]'),
		linkSelector: 'a[href]',
		plugins: [],
		resolveUrl: (url) => url,
		requestHeaders: {
			'X-Requested-With': 'swup',
			Accept: 'text/html, application/xhtml+xml'
		},
		skipPopStateHandling: (event) => event.state?.source !== 'swup'
	};

	constructor(options: Partial<Options> = {}) {
		// Merge defaults and options
		this.options = { ...this.defaults, ...options };

		this.linkClickHandler = this.linkClickHandler.bind(this);
		this.popStateHandler = this.popStateHandler.bind(this);

		this.cache = new Cache(this);
		this.hooks = new Hooks(this);

		if (!this.checkRequirements()) {
			return;
		}

		this.enable();
	}

	checkRequirements() {
		if (typeof Promise === 'undefined') {
			console.warn('Promise is not supported');
			return false;
		}
		return true;
	}

	async enable() {
		// Add event listeners
		const { linkSelector } = this.options;
		this.delegatedListeners.click = delegateEvent(linkSelector, 'click', this.linkClickHandler);

		window.addEventListener('popstate', this.popStateHandler);

		// Initial save to cache
		if (this.options.cache) {
			// Disabled to avoid caching modified dom state: logic moved to preload plugin
			// https://github.com/swup/swup/issues/475
		}

		// Mount plugins
		this.options.plugins.forEach((plugin) => this.use(plugin));

		// Modify initial history record
		updateHistoryRecord();

		// Trigger enabled event
		await this.hooks.trigger('enabled', undefined, () => {
			// Add swup-enabled class to html tag
			document.documentElement.classList.add('swup-enabled');
		});

		// Trigger page view event
		this.hooks.trigger('pageView');
	}

	async destroy() {
		// remove delegated listeners
		this.delegatedListeners.click!.destroy();

		// remove popstate listener
		window.removeEventListener('popstate', this.popStateHandler);

		// empty cache
		this.cache.empty();

		// unmount plugins
		this.options.plugins.forEach((plugin) => this.unuse(plugin));

		// remove swup data atributes from blocks
		queryAll('[data-swup]').forEach((element) => {
			element.removeAttribute('data-swup');
		});

		// trigger disable event
		await this.hooks.trigger('disabled', undefined, () => {
			// remove swup-enabled class from html tag
			document.documentElement.classList.remove('swup-enabled');
		});

		// remove handlers
		this.hooks.clear();
	}

	shouldIgnoreVisit(href: string, { el, event }: { el?: Element; event?: Event } = {}) {
		const { origin, url, hash } = Location.fromUrl(href);

		// Ignore if the new origin doesn't match the current one
		if (origin !== window.location.origin) {
			return true;
		}

		// Ignore if the link/form would open a new window (or none at all)
		if (el && this.triggerWillOpenNewWindow(el)) {
			return true;
		}

		// Ignore if the visit should be ignored as per user options
		if (this.options.ignoreVisit(url + hash, { el, event })) {
			return true;
		}

		// Finally, allow the visit
		return false;
	}

	linkClickHandler(event: DelegateEvent<MouseEvent>) {
		const linkEl = event.delegateTarget;
		const { href, url, hash } = Location.fromElement(linkEl as HTMLAnchorElement);

		// Exit early if the link should be ignored
		if (this.shouldIgnoreVisit(href, { el: linkEl, event })) {
			return;
		}

		// Exit early if control key pressed
		if (event.metaKey || event.ctrlKey || event.shiftKey || event.altKey) {
			this.hooks.trigger('openPageInNewTab', event);
			return;
		}

		// Exit early if other than left mouse button
		if (event.button !== 0) {
			return;
		}

		this.hooks.triggerSync('clickLink', event, () => {
			event.preventDefault();

			// Handle links to the same page and exit early, where applicable
			if (!url || url === getCurrentUrl()) {
				this.handleLinkToSamePage(url, hash, event);
				return;
			}

			// Exit early if the resolved path hasn't changed
			if (this.isSameResolvedUrl(url, getCurrentUrl())) {
				return;
			}

			// Store the element that should be scrolled to after loading the next page
			this.scrollToElement = hash || null;

			// Get the custom transition name, if present
			const customTransition = linkEl.getAttribute('data-swup-transition') || undefined;

<<<<<<< HEAD
			// Finally, proceed with loading the page
			this.performPageLoad({ url, customTransition });
		});
=======
		// Get the history action, if set
		let history: HistoryAction | undefined;
		const historyAttr = linkEl.getAttribute('data-swup-history');
		if (historyAttr && ['push', 'replace'].includes(historyAttr)) {
			history = historyAttr as HistoryAction;
		}

		// Finally, proceed with loading the page
		this.performPageLoad({ url, customTransition, history });
>>>>>>> 924deef4
	}

	async handleLinkToSamePage(url: string, hash: string, event: DelegateEvent<MouseEvent>) {
		if (hash) {
			await this.hooks.trigger('samePageWithHash', event, () => {
				updateHistoryRecord(url + hash);
			});
		} else {
			await this.hooks.trigger('samePage', event);
		}
	}

	triggerWillOpenNewWindow(triggerEl: Element) {
		if (triggerEl.matches('[download], [target="_blank"]')) {
			return true;
		}
		return false;
	}

	popStateHandler(event: PopStateEvent) {
		// Exit early if this event should be ignored
		if (this.options.skipPopStateHandling(event)) {
			return;
		}

		// Exit early if the resolved path hasn't changed
		if (this.isSameResolvedUrl(getCurrentUrl(), this.currentPageUrl)) {
			return;
		}

		const href = event.state?.url ?? location.href;

		// Exit early if the link should be ignored
		if (this.shouldIgnoreVisit(href, { event })) {
			return;
		}

		const { url, hash } = Location.fromUrl(href);

		if (hash) {
			this.scrollToElement = hash;
		} else {
			event.preventDefault();
		}

		this.hooks.triggerSync('popState', event, () => {
			if (!this.options.animateHistoryBrowsing) {
				document.documentElement.classList.remove('is-animating');
				cleanupAnimationClasses();
			}
			this.performPageLoad({ url, event });
		});
	}

	/**
	 * Utility function to validate and run the global option 'resolveUrl'
	 * @param {string} url
	 * @returns {string} the resolved url
	 */
	resolveUrl(url: string) {
		if (typeof this.options.resolveUrl !== 'function') {
			console.warn(`[swup] options.resolveUrl expects a callback function.`);
			return url;
		}
		const result = this.options.resolveUrl(url);
		if (!result || typeof result !== 'string') {
			console.warn(`[swup] options.resolveUrl needs to return a url`);
			return url;
		}
		if (result.startsWith('//') || result.startsWith('http')) {
			console.warn(`[swup] options.resolveUrl needs to return a relative url`);
			return url;
		}
		return result;
	}

	/**
	 * Compares the resolved version of two paths and returns true if they are the same
	 * @param {string} url1
	 * @param {string} url2
	 * @returns {boolean}
	 */
	isSameResolvedUrl(url1: string, url2: string) {
		return this.resolveUrl(url1) === this.resolveUrl(url2);
	}
}<|MERGE_RESOLUTION|>--- conflicted
+++ resolved
@@ -247,21 +247,16 @@
 			// Get the custom transition name, if present
 			const customTransition = linkEl.getAttribute('data-swup-transition') || undefined;
 
-<<<<<<< HEAD
+			// Get the history action, if set
+			let history: HistoryAction | undefined;
+			const historyAttr = linkEl.getAttribute('data-swup-history');
+			if (historyAttr && ['push', 'replace'].includes(historyAttr)) {
+				history = historyAttr as HistoryAction;
+			}
+
 			// Finally, proceed with loading the page
-			this.performPageLoad({ url, customTransition });
-		});
-=======
-		// Get the history action, if set
-		let history: HistoryAction | undefined;
-		const historyAttr = linkEl.getAttribute('data-swup-history');
-		if (historyAttr && ['push', 'replace'].includes(historyAttr)) {
-			history = historyAttr as HistoryAction;
-		}
-
-		// Finally, proceed with loading the page
-		this.performPageLoad({ url, customTransition, history });
->>>>>>> 924deef4
+			this.performPageLoad({ url, customTransition, history });
+		});
 	}
 
 	async handleLinkToSamePage(url: string, hash: string, event: DelegateEvent<MouseEvent>) {
