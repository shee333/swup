import { DelegateEvent } from 'delegate-it';

import version from './config/version.js';

import { delegateEvent, getCurrentUrl, Location, updateHistoryRecord } from './helpers.js';
import { DelegateEventUnsubscribe } from './helpers/delegateEvent.js';

import { Cache } from './modules/Cache.js';
import { Classes } from './modules/Classes.js';
import { Context, createContext } from './modules/Context.js';
import { Hooks } from './modules/Hooks.js';
import { getAnchorElement } from './modules/getAnchorElement.js';
import { getAnimationPromises } from './modules/getAnimationPromises.js';
import { visit, performVisit, HistoryAction } from './modules/visit.js';
import { fetchPage } from './modules/fetchPage.js';
import { leavePage } from './modules/leavePage.js';
import { replaceContent } from './modules/replaceContent.js';
import { enterPage } from './modules/enterPage.js';
import { renderPage } from './modules/renderPage.js';
import { use, unuse, findPlugin, Plugin } from './modules/plugins.js';

export type Options = {
	animateHistoryBrowsing: boolean;
	animationSelector: string | false;
	animationScope: 'html' | 'containers';
	cache: boolean;
	containers: string[];
	ignoreVisit: (url: string, { el, event }: { el?: Element; event?: Event }) => boolean;
	linkSelector: string;
	plugins: Plugin[];
	requestHeaders: Record<string, string>;
	resolveUrl: (url: string) => string;
	skipPopStateHandling: (event: any) => boolean;
};

export default class Swup {
	// library version
	version: string = version;
	// instance options
	options: Options;
	// plugin instances
	plugins: Plugin[] = [];
	// context data
	context: Context;
	// cache instance
	cache: Cache;
	// hook registry
	hooks: Hooks;
	// classname manager
	classes: Classes;
	// current url to allow better comparison inside popstate handler
	currentPageUrl = getCurrentUrl();
	// subscription handle for delegated event listener
	private clickDelegate?: DelegateEventUnsubscribe;

	visit = visit;
	performVisit = performVisit;
	leavePage = leavePage;
	renderPage = renderPage;
	replaceContent = replaceContent;
	enterPage = enterPage;
	delegateEvent = delegateEvent;
	fetchPage = fetchPage;
	getAnimationPromises = getAnimationPromises;
	getAnchorElement = getAnchorElement;
	use = use;
	unuse = unuse;
	findPlugin = findPlugin;
	getCurrentUrl = getCurrentUrl;
	createContext = createContext;
	log: (message: string, context?: any) => void = () => {}; // here so it can be used by plugins

	defaults: Options = {
		animateHistoryBrowsing: false,
		animationSelector: '[class*="transition-"]',
		animationScope: 'html',
		cache: true,
		containers: ['#swup'],
		ignoreVisit: (url, { el, event } = {}) => !!el?.closest('[data-no-swup]'),
		linkSelector: 'a[href]',
		plugins: [],
		resolveUrl: (url) => url,
		requestHeaders: {
			'X-Requested-With': 'swup',
			Accept: 'text/html, application/xhtml+xml'
		},
		skipPopStateHandling: (event) => event.state?.source !== 'swup'
	};

	constructor(options: Partial<Options> = {}) {
		// Merge defaults and options
		this.options = { ...this.defaults, ...options };

		this.linkClickHandler = this.linkClickHandler.bind(this);
		this.popStateHandler = this.popStateHandler.bind(this);

		this.cache = new Cache(this);
		this.classes = new Classes(this);
		this.hooks = new Hooks(this);
		this.context = this.createContext({ to: undefined });

		if (!this.checkRequirements()) {
			return;
		}

		this.enable();
	}

	checkRequirements() {
		if (typeof Promise === 'undefined') {
			console.warn('Promise is not supported');
			return false;
		}
		return true;
	}

	async enable() {
		// Add event listener
		const { linkSelector } = this.options;
		this.clickDelegate = this.delegateEvent(linkSelector, 'click', this.linkClickHandler);

		window.addEventListener('popstate', this.popStateHandler);

		// Initial save to cache
		if (this.options.cache) {
			// Disabled to avoid caching modified dom state: logic moved to preload plugin
			// https://github.com/swup/swup/issues/475
		}

		// Mount plugins
		this.options.plugins.forEach((plugin) => this.use(plugin));

		// Modify initial history record
		updateHistoryRecord();

		// Trigger enable hook
		await this.hooks.trigger('swup:enable', undefined, () => {
			// Add swup-enabled class to html tag
			document.documentElement.classList.add('swup-enabled');
		});

		// Trigger page view hook
		await this.hooks.trigger('page:view', { url: this.currentPageUrl, title: document.title });
	}

	async destroy() {
		// remove delegated listener
		this.clickDelegate!.destroy();

		// remove popstate listener
		window.removeEventListener('popstate', this.popStateHandler);

		// empty cache
		this.cache.clear();

		// unmount plugins
		this.options.plugins.forEach((plugin) => this.unuse(plugin));

		// trigger disable hook
		await this.hooks.trigger('swup:disable', undefined, () => {
			// remove swup-enabled class from html tag
			document.documentElement.classList.remove('swup-enabled');
		});

		// remove handlers
		this.hooks.clear();
	}

	shouldIgnoreVisit(href: string, { el, event }: { el?: Element; event?: Event } = {}) {
		const { origin, url, hash } = Location.fromUrl(href);

		// Ignore if the new origin doesn't match the current one
		if (origin !== window.location.origin) {
			return true;
		}

		// Ignore if the link/form would open a new window (or none at all)
		if (el && this.triggerWillOpenNewWindow(el)) {
			return true;
		}

		// Ignore if the visit should be ignored as per user options
		if (this.options.ignoreVisit(url + hash, { el, event })) {
			return true;
		}

		// Finally, allow the visit
		return false;
	}

	linkClickHandler(event: DelegateEvent<MouseEvent>) {
		const el = event.delegateTarget as HTMLAnchorElement;
		const { href, url, hash } = Location.fromElement(el);

		// Get the animation name, if specified
		const animation = el.getAttribute('data-swup-animation') || undefined;

		// Get the history action, if specified
		let historyAction: HistoryAction | undefined;
		const historyAttr = el.getAttribute('data-swup-history');
		if (historyAttr && ['push', 'replace'].includes(historyAttr)) {
			historyAction = historyAttr as HistoryAction;
		}

		// Exit early if the link should be ignored
		if (this.shouldIgnoreVisit(href, { el, event })) {
			return;
		}

		this.context = this.createContext({
			to: url,
			hash,
			animation,
			el,
			event,
			action: historyAction
		});

		// Exit early if control key pressed
		if (event.metaKey || event.ctrlKey || event.shiftKey || event.altKey) {
			this.hooks.trigger('link:newtab', { href });
			return;
		}

		// Exit early if other than left mouse button
		if (event.button !== 0) {
			return;
		}

<<<<<<< HEAD
		this.hooks.triggerSync('link:click', { el, event }, () => {
			const from = this.context.from?.url ?? '';
=======
		this.hooks.triggerSync('clickLink', { el, event }, () => {
			const from = this.context.from.url ?? '';
>>>>>>> 1ef95468

			event.preventDefault();

			// Handle links to the same page: with or without hash
			if (!url || url === from) {
				if (hash) {
					updateHistoryRecord(url + hash);
					this.hooks.triggerSync(
						'link:anchor',
						{ hash, options: { behavior: 'auto' } },
						(context, { hash, options }) => {
							const target = this.getAnchorElement(hash);
							if (target) {
								target.scrollIntoView(options);
							}
						}
					);
				} else {
					this.hooks.triggerSync('link:self', undefined, (context) => {
						if (!context.scroll.reset) return;
						window.scroll({ top: 0, left: 0, behavior: 'auto' });
					});
				}
				return;
			}

			// Exit early if the resolved path hasn't changed
			if (this.isSameResolvedUrl(url, from)) {
				return;
			}

			// Finally, proceed with loading the page
			this.performVisit(url);
		});
	}

	triggerWillOpenNewWindow(triggerEl: Element) {
		if (triggerEl.matches('[download], [target="_blank"]')) {
			return true;
		}
		return false;
	}

	popStateHandler(event: PopStateEvent) {
		const href = event.state?.url ?? location.href;

		// Exit early if this event should be ignored
		if (this.options.skipPopStateHandling(event)) {
			return;
		}

		// Exit early if the resolved path hasn't changed
		if (this.isSameResolvedUrl(getCurrentUrl(), this.currentPageUrl)) {
			return;
		}

		// Exit early if the link should be ignored
		if (this.shouldIgnoreVisit(href, { event })) {
			return;
		}

		const { url, hash } = Location.fromUrl(href);
		const animate = this.options.animateHistoryBrowsing;
		const resetScroll = this.options.animateHistoryBrowsing;
		this.context = this.createContext({
			to: url,
			hash,
			event,
			animate,
			resetScroll,
			popstate: true
		});

		// Does this even do anything?
		// if (!hash) {
		// 	event.preventDefault();
		// }

<<<<<<< HEAD
		this.hooks.triggerSync('history:popstate', { event }, () => {
			this.performPageLoad(url);
=======
		this.hooks.triggerSync('popState', { event }, () => {
			this.performVisit(url);
>>>>>>> 1ef95468
		});
	}

	/**
	 * Utility function to validate and run the global option 'resolveUrl'
	 * @param {string} url
	 * @returns {string} the resolved url
	 */
	resolveUrl(url: string) {
		if (typeof this.options.resolveUrl !== 'function') {
			console.warn(`[swup] options.resolveUrl expects a callback function.`);
			return url;
		}
		const result = this.options.resolveUrl(url);
		if (!result || typeof result !== 'string') {
			console.warn(`[swup] options.resolveUrl needs to return a url`);
			return url;
		}
		if (result.startsWith('//') || result.startsWith('http')) {
			console.warn(`[swup] options.resolveUrl needs to return a relative url`);
			return url;
		}
		return result;
	}

	/**
	 * Compares the resolved version of two paths and returns true if they are the same
	 * @param {string} url1
	 * @param {string} url2
	 * @returns {boolean}
	 */
	isSameResolvedUrl(url1: string, url2: string) {
		return this.resolveUrl(url1) === this.resolveUrl(url2);
	}
}<|MERGE_RESOLUTION|>--- conflicted
+++ resolved
@@ -227,13 +227,8 @@
 			return;
 		}
 
-<<<<<<< HEAD
 		this.hooks.triggerSync('link:click', { el, event }, () => {
-			const from = this.context.from?.url ?? '';
-=======
-		this.hooks.triggerSync('clickLink', { el, event }, () => {
 			const from = this.context.from.url ?? '';
->>>>>>> 1ef95468
 
 			event.preventDefault();
 
@@ -312,13 +307,8 @@
 		// 	event.preventDefault();
 		// }
 
-<<<<<<< HEAD
 		this.hooks.triggerSync('history:popstate', { event }, () => {
-			this.performPageLoad(url);
-=======
-		this.hooks.triggerSync('popState', { event }, () => {
 			this.performVisit(url);
->>>>>>> 1ef95468
 		});
 	}
 
