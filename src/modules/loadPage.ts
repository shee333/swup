import {
	classify,
	createHistoryRecord,
	updateHistoryRecord,
	getCurrentUrl,
	Location
} from '../helpers.js';
import Swup from '../Swup.js';

export type HistoryAction = 'push' | 'replace';

export type TransitionOptions = {
	url: string;
	customTransition?: string;
	history?: HistoryAction;
};

export type PageLoadOptions = {
	url: string;
	customTransition?: string;
	history?: HistoryAction;
	event?: PopStateEvent;
};

export function loadPage(this: Swup, data: TransitionOptions) {
	const { url } = data;

	// Check if the visit should be ignored
	if (this.shouldIgnoreVisit(url)) {
		window.location.href = url;
	} else {
		this.performPageLoad(data);
	}
}

<<<<<<< HEAD
export async function performPageLoad(this: Swup, data: PageLoadOptions) {
	const { url, event, customTransition } = data ?? {};
=======
export function performPageLoad(this: Swup, data: PageLoadOptions) {
	const { url, event, customTransition, history: historyAction = 'push' } = data ?? {};
>>>>>>> 924deef4

	const isHistoryVisit = event instanceof PopStateEvent;
	const skipTransition = this.shouldSkipTransition({ url, event });

	await this.hooks.trigger('transitionStart', event);

	// set transition object
	this.updateTransition(getCurrentUrl(), url, customTransition);
	if (customTransition != null) {
		document.documentElement.classList.add(`to-${classify(customTransition)}`);
	}

	// start/skip animation
	const animationPromise = this.leavePage({ event, skipTransition });

	// Load page data
	const fetchPromise = this.fetchPage(data);

	// create history record if this is not a popstate call (with or without anchor)
	if (!isHistoryVisit) {
		const historyUrl = url + (this.scrollToElement || '');
		if (historyAction === 'replace') {
			updateHistoryRecord(historyUrl);
		} else {
			createHistoryRecord(historyUrl);
		}
	}

	this.currentPageUrl = getCurrentUrl();

	// when everything is ready, render the page
	try {
		const [page] = await Promise.all([fetchPromise, animationPromise]);
		const { url: requestedUrl } = Location.fromUrl(url);
		this.renderPage(requestedUrl, page, { event, skipTransition });
	} catch (errorUrl: any) {
		// Return early if errorUrl is not defined (probably aborted preload request)
		if (errorUrl === undefined) return;

		// Rewrite `skipPopStateHandling` to redirect manually when `history.go` is processed
		this.options.skipPopStateHandling = () => {
			window.location = errorUrl;
			return true;
		};

		// Go back to the actual page we're still at
		history.go(-1);
	}
}<|MERGE_RESOLUTION|>--- conflicted
+++ resolved
@@ -33,13 +33,8 @@
 	}
 }
 
-<<<<<<< HEAD
 export async function performPageLoad(this: Swup, data: PageLoadOptions) {
-	const { url, event, customTransition } = data ?? {};
-=======
-export function performPageLoad(this: Swup, data: PageLoadOptions) {
 	const { url, event, customTransition, history: historyAction = 'push' } = data ?? {};
->>>>>>> 924deef4
 
 	const isHistoryVisit = event instanceof PopStateEvent;
 	const skipTransition = this.shouldSkipTransition({ url, event });
