import Swup from '../Swup.js';
import { nextTick } from '../utils.js';

export const enterPage = async function (this: Swup) {
	if (this.context.animation.animate) {
		const animation = this.hooks.trigger(
<<<<<<< HEAD
			'animation:await',
			{ selector: this.options.animationSelector, direction: 'in' },
			async (context, { selector, direction }) => {
				await Promise.all(this.getAnimationPromises({ selector, direction }));
=======
			'awaitAnimation',
			{ direction: 'in' },
			async (context, { direction }) => {
				await Promise.all(
					this.getAnimationPromises({ selector: context.animation.selector, direction })
				);
>>>>>>> 1ef95468
			}
		);
		await nextTick();
		await this.hooks.trigger('animation:in:start', undefined, () => {
			this.classes.remove('is-animating');
		});
		await animation;
		await this.hooks.trigger('animation:in:end');
	}

	await this.hooks.trigger('visit:end', undefined, () => {
		this.classes.clear();
	});
};<|MERGE_RESOLUTION|>--- conflicted
+++ resolved
@@ -4,19 +4,12 @@
 export const enterPage = async function (this: Swup) {
 	if (this.context.animation.animate) {
 		const animation = this.hooks.trigger(
-<<<<<<< HEAD
 			'animation:await',
-			{ selector: this.options.animationSelector, direction: 'in' },
-			async (context, { selector, direction }) => {
-				await Promise.all(this.getAnimationPromises({ selector, direction }));
-=======
-			'awaitAnimation',
 			{ direction: 'in' },
 			async (context, { direction }) => {
 				await Promise.all(
 					this.getAnimationPromises({ selector: context.animation.selector, direction })
 				);
->>>>>>> 1ef95468
 			}
 		);
 		await nextTick();
