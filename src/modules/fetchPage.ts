--- conflicted
+++ resolved
@@ -17,6 +17,7 @@
 	body?: string | FormData | URLSearchParams;
 	/** The headers of the request: key/value object. */
 	headers?: Record<string, string>;
+	/** The request timeout in milliseconds. */
 	timeout?: number;
 }
 
@@ -48,22 +49,10 @@
 ): Promise<PageData> {
 	url = Location.fromUrl(url).url;
 
-<<<<<<< HEAD
-	if (this.cache.has(url)) {
-		const page = this.cache.get(url) as PageData;
-		if (options.triggerHooks !== false) {
-			await this.hooks.call('page:load', { page, cache: true });
-		}
-		return page;
-	}
-
+	const headers = { ...this.options.requestHeaders, ...options.headers };
+	const timeout = options.timeout ?? this.options.timeout;
 	const controller = new AbortController();
 	const { signal } = controller;
-
-=======
->>>>>>> c496c75c
-	const headers = { ...this.options.requestHeaders, ...options.headers };
-	const timeout = options.timeout ?? this.options.timeout;
 	options = { ...options, headers, signal };
 
 	let timedOut = false;
