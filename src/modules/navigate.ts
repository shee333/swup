--- conflicted
+++ resolved
@@ -100,12 +100,7 @@
 		await this.hooks.call('visit:start');
 
 		// Begin loading page
-<<<<<<< HEAD
 		const pagePromise: Promise<PageData> = this.hooks.call('page:load', { options }, async (visit, args) => {
-			const cachedPage = this.cache.get(visit.to.url);
-			args.page = cachedPage || (await this.fetchPage(visit.to.url, args.options));
-=======
-		const pagePromise = this.hooks.call('page:load', { options }, async (visit, args) => {
 			// Read from cache
 			let cachedPage: PageData | undefined;
 			if (this.visit.cache.read) {
@@ -113,7 +108,6 @@
 			}
 
 			args.page = cachedPage || (await this.fetchPage(visit.to.url!, args.options));
->>>>>>> 92f369d5
 			args.cache = !!cachedPage;
 
 			return args.page;
